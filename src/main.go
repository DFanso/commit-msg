package main

import (
	"fmt"
	"log"
	"os"
	"os/exec"
	"path/filepath"
	"strings"

	"github.com/dfanso/commit-msg/src/gemini"
	"github.com/dfanso/commit-msg/src/grok"
	"github.com/dfanso/commit-msg/src/types"
<<<<<<< HEAD
	"github.com/dfanso/commit-msg/src/chatgpt"
=======
	"github.com/pterm/pterm"
>>>>>>> 5b7f78d4
)

// Normalize path to handle both forward and backslashes
func normalizePath(path string) string {
	// Replace backslashes with forward slashes
	normalized := strings.ReplaceAll(path, "\\", "/")
	// Remove any trailing slash
	normalized = strings.TrimSuffix(normalized, "/")
	return normalized
}

// Main function
func main() {
	// Get API key from environment variables
	var apiKey string
	if os.Getenv("COMMIT_LLM") == "google" {
		apiKey = os.Getenv("GOOGLE_API_KEY")
		if apiKey == "" {
			log.Fatalf("GOOGLE_API_KEY is not set")
		}
	} else if os.Getenv("COMMIT_LLM") == "grok" {
		apiKey = os.Getenv("GROK_API_KEY")
		if apiKey == "" {
			log.Fatalf("GROK_API_KEY is not set")
		}
	} else if os.Getenv("COMMIT_LLM") == "chatgpt" {
		apiKey = os.Getenv("OPENAI_API_KEY")
		if apiKey == "" {
			log.Fatalf("OPENAI_API_KEY is not set")
		}
	} else {
		log.Fatalf("Invalid COMMIT_LLM value: %s", os.Getenv("COMMIT_LLM"))
	}

	// Get current directory
	currentDir, err := os.Getwd()
	if err != nil {
		log.Fatalf("Failed to get current directory: %v", err)
	}

	// Check if current directory is a git repository
	if !isGitRepository(currentDir) {
		log.Fatalf("Current directory is not a Git repository: %s", currentDir)
	}

	// Create a minimal config for the API
	config := &types.Config{
		GrokAPI: "https://api.x.ai/v1/chat/completions",
	}

	// Create a repo config for the current directory
	repoConfig := types.RepoConfig{
		Path: currentDir,
	}

	// Get the changes
	changes, err := getGitChanges(&repoConfig)
	if err != nil {
		log.Fatalf("Failed to get Git changes: %v", err)
	}

	if len(changes) == 0 {
		fmt.Println("No changes detected in the Git repository.")
		return
	}

	spinnerGenerating, err := pterm.DefaultSpinner.Start("Generating commit message...")
	if err != nil {
		log.Fatalf("Failed to start spinner: %v", err)
	}
	defer spinnerGenerating.Stop()

	var commitMsg string
	if os.Getenv("COMMIT_LLM") == "google" {
		commitMsg, err = gemini.GenerateCommitMessage(config, changes, apiKey)
	} else if os.Getenv("COMMIT_LLM") == "chatgpt" {
		commitMsg, err = chatgpt.GenerateCommitMessage(config, changes, apiKey)
	} else {
		commitMsg, err = grok.GenerateCommitMessage(config, changes, apiKey)
	}
<<<<<<< HEAD
	
=======

>>>>>>> 5b7f78d4
	if err != nil {
		log.Fatalf("Failed to generate commit message: %v", err)
	}

	spinnerGenerating.Success()

	// Display the commit message
	pterm.DefaultBasicText.Println()
	pterm.DefaultBasicText.Println(commitMsg)
}

// Check if directory is a git repository
func isGitRepository(path string) bool {
	cmd := exec.Command("git", "-C", path, "rev-parse", "--is-inside-work-tree")
	output, err := cmd.CombinedOutput()
	if err != nil {
		return false
	}
	return strings.TrimSpace(string(output)) == "true"
}

// Get changes using Git
func getGitChanges(config *types.RepoConfig) (string, error) {
	var changes strings.Builder

	// 1. Check for unstaged changes
	cmd := exec.Command("git", "-C", config.Path, "diff", "--name-status")
	output, err := cmd.Output()
	if err != nil {
		return "", fmt.Errorf("git diff failed: %v", err)
	}

	if len(output) > 0 {
		changes.WriteString("Unstaged changes:\n")
		changes.WriteString(string(output))
		changes.WriteString("\n\n")

		// Get the content of these changes
		diffCmd := exec.Command("git", "-C", config.Path, "diff")
		diffOutput, err := diffCmd.Output()
		if err != nil {
			return "", fmt.Errorf("git diff content failed: %v", err)
		}

		changes.WriteString("Unstaged diff content:\n")
		changes.WriteString(string(diffOutput))
		changes.WriteString("\n\n")
	}

	// 2. Check for staged changes
	stagedCmd := exec.Command("git", "-C", config.Path, "diff", "--name-status", "--cached")
	stagedOutput, err := stagedCmd.Output()
	if err != nil {
		return "", fmt.Errorf("git diff --cached failed: %v", err)
	}

	if len(stagedOutput) > 0 {
		changes.WriteString("Staged changes:\n")
		changes.WriteString(string(stagedOutput))
		changes.WriteString("\n\n")

		// Get the content of these changes
		stagedDiffCmd := exec.Command("git", "-C", config.Path, "diff", "--cached")
		stagedDiffOutput, err := stagedDiffCmd.Output()
		if err != nil {
			return "", fmt.Errorf("git diff --cached content failed: %v", err)
		}

		changes.WriteString("Staged diff content:\n")
		changes.WriteString(string(stagedDiffOutput))
		changes.WriteString("\n\n")
	}

	// 3. Check for untracked files
	untrackedCmd := exec.Command("git", "-C", config.Path, "ls-files", "--others", "--exclude-standard")
	untrackedOutput, err := untrackedCmd.Output()
	if err != nil {
		return "", fmt.Errorf("git ls-files failed: %v", err)
	}

	if len(untrackedOutput) > 0 {
		changes.WriteString("Untracked files:\n")
		changes.WriteString(string(untrackedOutput))
		changes.WriteString("\n\n")

		// Try to get content of untracked files (limited to text files and smaller size)
		untrackedFiles := strings.Split(strings.TrimSpace(string(untrackedOutput)), "\n")
		for _, file := range untrackedFiles {
			if file == "" {
				continue
			}

			fullPath := filepath.Join(config.Path, file)
			if isTextFile(fullPath) && isSmallFile(fullPath) {
				fileContent, err := os.ReadFile(fullPath)
				if err == nil {
					changes.WriteString(fmt.Sprintf("Content of new file %s:\n", file))
					changes.WriteString(string(fileContent))
					changes.WriteString("\n\n")
				}
			}
		}
	}

	// 4. Get recent commits for context
	recentCommitsCmd := exec.Command("git", "-C", config.Path, "log", "--oneline", "-n", "3")
	recentCommitsOutput, err := recentCommitsCmd.Output()
	if err == nil && len(recentCommitsOutput) > 0 {
		changes.WriteString("Recent commits for context:\n")
		changes.WriteString(string(recentCommitsOutput))
		changes.WriteString("\n")
	}

	return changes.String(), nil
}

// Check if a file is likely to be a text file
func isTextFile(filename string) bool {
	// List of common text file extensions
	textExtensions := []string{".txt", ".md", ".go", ".js", ".py", ".java", ".c", ".cpp", ".h", ".html", ".css", ".json", ".xml", ".yaml", ".yml", ".sh", ".bash", ".ts", ".tsx", ".jsx", ".php", ".rb", ".rs", ".dart"}

	ext := strings.ToLower(filepath.Ext(filename))
	for _, textExt := range textExtensions {
		if ext == textExt {
			return true
		}
	}

	return false
}

// Check if a file is small enough to include in context
func isSmallFile(filename string) bool {
	const maxSize = 10 * 1024 // 10KB max

	info, err := os.Stat(filename)
	if err != nil {
		return false
	}

	return info.Size() <= maxSize
}<|MERGE_RESOLUTION|>--- conflicted
+++ resolved
@@ -11,11 +11,8 @@
 	"github.com/dfanso/commit-msg/src/gemini"
 	"github.com/dfanso/commit-msg/src/grok"
 	"github.com/dfanso/commit-msg/src/types"
-<<<<<<< HEAD
 	"github.com/dfanso/commit-msg/src/chatgpt"
-=======
 	"github.com/pterm/pterm"
->>>>>>> 5b7f78d4
 )
 
 // Normalize path to handle both forward and backslashes
@@ -96,11 +93,8 @@
 	} else {
 		commitMsg, err = grok.GenerateCommitMessage(config, changes, apiKey)
 	}
-<<<<<<< HEAD
 	
-=======
-
->>>>>>> 5b7f78d4
+
 	if err != nil {
 		log.Fatalf("Failed to generate commit message: %v", err)
 	}
