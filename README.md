--- conflicted
+++ resolved
@@ -28,11 +28,7 @@
 ## Features
 
 ✨ **AI-Powered Commit Messages** - Automatically generate meaningful commit messages  
-<<<<<<< HEAD
 🔄 **Multiple LLM Support** - Choose between Google Gemini, Grok, Claude, ChatGPT, or Ollama (local)  
-=======
-🔄 **Multiple LLM Support** - Choose between Google Gemini, Groq, Grok, Claude or ChatGPT  
->>>>>>> 43b0e8c7
 📝 **Context-Aware** - Analyzes staged and unstaged changes  
 📋 **Auto-Copy to Clipboard** - Generated messages are automatically copied for instant use  
 📊 **File Statistics Display** - Visual preview of changed files and line counts  
@@ -45,7 +41,6 @@
 
 ### Environment Variables
 
-<<<<<<< HEAD
 | Variable | Values | Description |
 | :--- | :--- | :--- |
 | `COMMIT_LLM` | `gemini`, `grok`, `claude`, `chatgpt`, or `ollama` | Choose your LLM provider |
@@ -55,16 +50,6 @@
 | `OPENAI_API_KEY` | Your API key | Required if using ChatGPT |
 | `OLLAMA_URL` | URL (optional) | Ollama server URL (default: http://localhost:11434/api/generate) |
 | `OLLAMA_MODEL` | Model name (optional) | Ollama model to use (default: qwen2:0.5b) |
-=======
-| Variable         | Values                                           | Description               |
-| :--------------- | :----------------------------------------------- | :------------------------ |
-| `COMMIT_LLM`     | `gemini`, `groq`, `grok`, `claude`, or `chatgpt` | Choose your LLM provider  |
-| `GEMINI_API_KEY` | Your API key                                     | Required if using Gemini  |
-| `GROQ_API_KEY`   | Your API key                                     | Required if using Groq    |
-| `GROK_API_KEY`   | Your API key                                     | Required if using Grok    |
-| `CLAUDE_API_KEY` | Your API key                                     | Required if using Claude  |
-| `OPENAI_API_KEY` | Your API key                                     | Required if using ChatGPT |
->>>>>>> 43b0e8c7
 
 ---
 
